import React, { useEffect, useRef, useState } from 'react';

import { type Tool, type PointShape } from '../../types';

import Toolbar from './Toolbar';
import Canvas from './Canvas';
import StatusBar from './StatusBar';
import PatternPanel from './PatternPanel';
import styles from './ImageAnnotator.module.css';
import useHistory from '../../hooks/useHistory';
import useImageLoader from '../../hooks/useImageLoader';
import useShapeManipulation from '../../hooks/useShapeManipulation';
import usePanZoom from '../../hooks/usePanZoom';
import hitTest from '../../utils/hitTesting';
import { requestFeatureDetection } from '../../utils/api';

import { getMousePoint, screenToImage } from '../../utils/coordinates';
import { exportJson } from '../../utils/fileHandlers';

const ImageAnnotator = () => {
    // Canvas & sizing
    const containerRef = useRef<HTMLDivElement | null>(null);
    const [size, setSize] = useState({ w: 900, h: 600 });

    // Tools state
    const [tool, setTool] = useState<Tool>("select");
    const [isPanning, setIsPanning] = useState(false);
    const [isRightPanning, setIsRightPanning] = useState(false);

    // Custom hooks for core functionality
    const {
        zoom, pan, onWheel, zoomToFit, zoomIn, zoomOut,
        startPan, updatePan, endPan
    } = usePanZoom();

    const {
        shapes, setShapes, selectedId, setSelectedId,
        draftRect, draftPoly, draftBezier,
        createRect, updateDraftRect, finalizeDraftRect,
        createPolyline, finalizeDraftPoly,
        createBezier, finalizeDraftBezier,
        createPoint, cancelDrafts,
        startDrag, updateDrag, endDrag,
        deleteSelected, moveSelectedByArrows
    } = useShapeManipulation();

    const {
        image, imageName, imageId,
        handleFileInput, handleDrop, handleDragOver, handleImportJson
<<<<<<< HEAD
    } = useImageLoader(() => setShapes([]));
=======
    } = useImageLoader(() => {
        setShapes([]);
        setDetections([]);
    });
>>>>>>> dc5bf8ea

    const [pattern, setPattern] = useState('chessboard');
    const [patternParams, setPatternParams] = useState<Record<string, unknown>>({ rows: 7, cols: 7 });
    const [showParams, setShowParams] = useState(false);
<<<<<<< HEAD
=======
    const [detections, setDetections] = useState<PointShape[]>([]);
>>>>>>> dc5bf8ea

    const handlePatternChange = (p: string) => {
        setPattern(p);
        switch (p) {
            case 'charuco':
                setPatternParams({ squares_x: 5, squares_y: 7, square_length: 1.0, marker_length: 0.5, dictionary: 'DICT_4X4_50' });
                break;
            case 'circle_grid':
                setPatternParams({ rows: 4, cols: 5, symmetric: true });
                break;
            case 'chessboard':
                setPatternParams({ rows: 7, cols: 7 });
                break;
            case 'apriltag':
                setPatternParams({ dictionary: 'DICT_APRILTAG_36h11' });
                break;
            default:
                setPatternParams({});
        }
    };

    const detectFeatures = async () => {
        if (!imageId) {
            alert('No image uploaded');
            return;
        }
        try {
<<<<<<< HEAD
            const result = await requestFeatureDetection(imageId, pattern, patternParams);
            // For now, simply log the result. Rendering can be added later.
            console.log('Detected features', result);
=======
            const result = await requestFeatureDetection(imageId, pattern, patternParams) as { points: Array<{ x: number; y: number; id?: number }> };
            const pts: PointShape[] = result.points.map((p, i) => ({
                id: `det-${i}`,
                type: 'point',
                p: { x: p.x, y: p.y },
                stroke: '#0ea5e9',
                fill: '#0ea5e9',
                interestId: p.id ?? i + 1
            }));
            setDetections(pts);
>>>>>>> dc5bf8ea
        } catch (err) {
            console.error('Feature detection failed', err);
            alert('Feature detection failed');
        }
    };

    const {
        beginOp, endOp, undo, redo, cancelOp, canUndo, canRedo
    } = useHistory(shapes, setShapes);

    // Resize observer to keep canvas matching container
    useEffect(() => {
        const el = containerRef.current;
        if (!el) return;
        const ro = new ResizeObserver(() => {
            const rect = el.getBoundingClientRect();
            setSize({ w: Math.max(100, rect.width), h: Math.max(100, rect.height) });
        });
        ro.observe(el);
        return () => ro.disconnect();
    }, []);

    // Auto-fit whenever a new image loads or the container resizes
    useEffect(() => {
        if (image) {
            zoomToFit(image.naturalWidth, image.naturalHeight, size.w, size.h);
        }
    }, [image, size.w, size.h, zoomToFit]);

    // Global shortcuts: Undo/Redo
    useEffect(() => {
        const onKey = (e: KeyboardEvent) => {
            const ctrl = e.ctrlKey || e.metaKey;
            if (!ctrl) return;
            const k = e.key.toLowerCase();
            if (k === "z") {
                e.preventDefault();
                if (e.shiftKey) redo(); else undo();
            } else if (k === "y") {
                e.preventDefault();
                redo();
            }
        };
        window.addEventListener("keydown", onKey);
        return () => window.removeEventListener("keydown", onKey);
    }, [undo, redo]);

    // Keyboard ops: delete, arrows, enter, escape
    useEffect(() => {
        const onKey = (e: KeyboardEvent) => {
            if (e.key === "Delete" || e.key === "Backspace") {
                if (selectedId) {
                    beginOp();
                    deleteSelected();
                    endOp();
                }
            } else if (["ArrowLeft", "ArrowRight", "ArrowUp", "ArrowDown"].includes(e.key)) {
                if (!selectedId) return;
                e.preventDefault();
                const delta = e.shiftKey ? 10 : 1;
                const dx = e.key === "ArrowLeft" ? -delta : e.key === "ArrowRight" ? delta : 0;
                const dy = e.key === "ArrowUp" ? -delta : e.key === "ArrowDown" ? delta : 0;
                beginOp();
                moveSelectedByArrows(dx / zoom, dy / zoom);
                endOp();
            } else if (e.key === "Enter") {
                if (draftPoly) {
                    finalizeDraftPoly();
                } else if (draftBezier) {
                    finalizeDraftBezier();
                }
            } else if (e.key === "Escape") {
                cancelDrafts();
                cancelOp();
            }
        };
        window.addEventListener("keydown", onKey);
        return () => window.removeEventListener("keydown", onKey);
    }, [selectedId, draftPoly, draftBezier, zoom, beginOp, endOp, deleteSelected, moveSelectedByArrows, finalizeDraftPoly, finalizeDraftBezier, cancelDrafts, cancelOp]);

    // Space key for temporary pan tool
    useEffect(() => {
        const onKeyDown = (e: KeyboardEvent) => {
            if (e.key === " " && !e.repeat) {
                setIsPanning(true);
            }
        };
        const onKeyUp = (e: KeyboardEvent) => {
            if (e.key === " ") {
                setIsPanning(false);
            }
        };

        window.addEventListener("keydown", onKeyDown);
        window.addEventListener("keyup", onKeyUp);
        return () => {
            window.removeEventListener("keydown", onKeyDown);
            window.removeEventListener("keyup", onKeyUp);
        };
    }, []);

    // Set tool and finalize drafts if needed
    const setToolAndFinalize = (newTool: Tool) => {
        if (draftPoly) finalizeDraftPoly();
        if (draftBezier) finalizeDraftBezier();
        setTool(newTool);
    };

    // Pointer event handlers
    const onPointerDown = (e: React.PointerEvent) => {
        if (!image) return;
        (e.target as HTMLElement).setPointerCapture(e.pointerId);

        // Right button: switch to select and start panning
        if (e.button === 2) {
            setToolAndFinalize("select");
            setIsRightPanning(true);
            startPan(e);
            return;
        }

        // Panning (tool or spacebar)
        if (tool === "pan" || isPanning) {
            startPan(e);
            return;
        }

        const mouse = getMousePoint(e);
        const img = screenToImage(mouse, zoom, pan);

        // Start drawing tools
        if (tool === "rect") {
            beginOp();
            createRect(img);
            return;
        }

        if (tool === "poly") {
            if (!draftPoly) beginOp();
            createPolyline(img);
            return;
        }

        if (tool === "bezier") {
            if (!draftBezier) beginOp();
            createBezier(img);
            return;
        }

        if (tool === "point") {
            beginOp();
            createPoint(img);
            endOp();
            return;
        }

        // Selection / begin drag
        if (tool === "select") {
            const hit = hitTest(img, 8 / zoom, shapes);
            if (hit) {
                beginOp();
                setSelectedId(hit.shape.id);
                startDrag(img, 8 / zoom);
            } else {
                setSelectedId(null);
            }
        }
    };

    const onPointerMove = (e: React.PointerEvent) => {
        if (tool === "pan" || isPanning || isRightPanning) {
            updatePan(e);
            return;
        }
        if (!image) return;
        const mouse = getMousePoint(e);
        const img = screenToImage(mouse, zoom, pan);

        // Update drafts
        if (draftRect) {
            updateDraftRect(img);
            return;
        }

        // Dragging existing shape/handles
        if (updateDrag(img)) {
            return;
        }

        // Hover feedback removed
    };

    const onPointerUp = () => {
        if (tool === "pan" || isPanning || isRightPanning) {
            endPan();
            setIsRightPanning(false);
            return;
        }
        if (draftRect) {
            finalizeDraftRect();
            endOp();
            return;
        }
        endDrag();
        endOp();
    };

    // Custom wrapper for onWheel to match Canvas component's expected type
    const handleWheel = (e: React.WheelEvent) => {
        onWheel(e as React.WheelEvent<HTMLDivElement>);
    };

    return (
        <div
            ref={containerRef}
            className={styles.wrapper}
            onContextMenu={(e) => {
                e.preventDefault();
                setToolAndFinalize("select");
            }}
            onDragOver={handleDragOver}
            onDrop={handleDrop}
        >
            <Toolbar
                tool={tool}
                setTool={setToolAndFinalize}
                onUndo={undo}
                onRedo={redo}
                canUndo={canUndo}
                canRedo={canRedo}
                onZoomToFit={() => image && zoomToFit(image.naturalWidth, image.naturalHeight, size.w, size.h)}
                onZoomIn={zoomIn}
                onZoomOut={zoomOut}
                zoom={zoom}
                onLoadImage={handleFileInput}
                onImportJson={(e) => handleImportJson(e, setShapes)}
                onExportJson={() => exportJson(shapes, image, imageName, false)}
                onExportBundle={() => exportJson(shapes, image, imageName, true)}
                pattern={pattern}
                onPatternChange={handlePatternChange}
                onDetectFeatures={detectFeatures}
                onToggleParams={() => setShowParams((v) => !v)}
                canDetect={Boolean(imageId)}
            />

            <div className={styles.content}>
                <Canvas
                    image={image}
                    zoom={zoom}
                    pan={pan}
                    shapes={shapes}
<<<<<<< HEAD
=======
                    detections={detections}
>>>>>>> dc5bf8ea
                    selectedId={selectedId}
                    draftRect={draftRect}
                    draftPoly={draftPoly}
                    draftBezier={draftBezier}
<<<<<<< HEAD
                    hover={hover}
=======
>>>>>>> dc5bf8ea
                    width={size.w}
                    height={size.h}
                    onPointerDown={onPointerDown}
                    onPointerMove={onPointerMove}
                    onPointerUp={onPointerUp}
                    onWheel={handleWheel}
                />
                <PatternPanel
                    visible={showParams}
                    pattern={pattern}
                    params={patternParams}
                    onParamsChange={setPatternParams}
                    onClose={() => setShowParams(false)}
                />
            </div>

            <StatusBar
                image={image}
                imageName={imageName}
                imageId={imageId}
            />
        </div>
    );
};

export default ImageAnnotator;<|MERGE_RESOLUTION|>--- conflicted
+++ resolved
@@ -47,22 +47,15 @@
     const {
         image, imageName, imageId,
         handleFileInput, handleDrop, handleDragOver, handleImportJson
-<<<<<<< HEAD
-    } = useImageLoader(() => setShapes([]));
-=======
     } = useImageLoader(() => {
         setShapes([]);
         setDetections([]);
     });
->>>>>>> dc5bf8ea
 
     const [pattern, setPattern] = useState('chessboard');
     const [patternParams, setPatternParams] = useState<Record<string, unknown>>({ rows: 7, cols: 7 });
     const [showParams, setShowParams] = useState(false);
-<<<<<<< HEAD
-=======
     const [detections, setDetections] = useState<PointShape[]>([]);
->>>>>>> dc5bf8ea
 
     const handlePatternChange = (p: string) => {
         setPattern(p);
@@ -90,11 +83,6 @@
             return;
         }
         try {
-<<<<<<< HEAD
-            const result = await requestFeatureDetection(imageId, pattern, patternParams);
-            // For now, simply log the result. Rendering can be added later.
-            console.log('Detected features', result);
-=======
             const result = await requestFeatureDetection(imageId, pattern, patternParams) as { points: Array<{ x: number; y: number; id?: number }> };
             const pts: PointShape[] = result.points.map((p, i) => ({
                 id: `det-${i}`,
@@ -105,7 +93,6 @@
                 interestId: p.id ?? i + 1
             }));
             setDetections(pts);
->>>>>>> dc5bf8ea
         } catch (err) {
             console.error('Feature detection failed', err);
             alert('Feature detection failed');
@@ -357,18 +344,11 @@
                     zoom={zoom}
                     pan={pan}
                     shapes={shapes}
-<<<<<<< HEAD
-=======
                     detections={detections}
->>>>>>> dc5bf8ea
                     selectedId={selectedId}
                     draftRect={draftRect}
                     draftPoly={draftPoly}
                     draftBezier={draftBezier}
-<<<<<<< HEAD
-                    hover={hover}
-=======
->>>>>>> dc5bf8ea
                     width={size.w}
                     height={size.h}
                     onPointerDown={onPointerDown}
